--- conflicted
+++ resolved
@@ -41,15 +41,13 @@
         Thread.setDefaultUncaughtExceptionHandler(new ThreadBackstop());
     }
 
-<<<<<<< HEAD
     public static void main(String[] args) throws Exception {
-        final Injector injector = Guice.createInjector(new K8sModule(), new PreflightModule(), new OperatorModule());
-=======
-    public static void main(String[] args) throws TimeoutException {
-        final Injector injector = Guice.createInjector(new K8sModule(),
+        final Injector injector = Guice.createInjector(
+                new K8sModule(),
                 new PreflightModule(),
-                new OperatorModule());
->>>>>>> 083e659f
+                new OperatorModule()
+        );
+
 
         // run Preflight operations
         injector.getInstance(Preflight.class).run();
